export class FetchError extends Error {
    response: Response;
    constructor(res: Response) {
        super(`Failed fetch with status code ${res.status}`);
        this.response = res;
    }
}

type EventData = { [k: string]: string | number };
type JSONable = object | string | number | boolean;

// Default interface for events
interface IEventRaw {
    id?: number;
    timestamp: string;
    duration?: number;
    data: EventData;
}
export interface IEvent {
    id?: number;
    timestamp: Date;
    duration?: number; // duration in seconds
    data: EventData;
}

// Interfaces for coding activity
export interface IAppEditorEvent extends IEvent {
    data: EventData & {
        project: string; // Path to the current project / workDir
        file: string; // Path to the current file
        language: string; // Coding Language identifier (e.g. javascript, python, ...)
    };
}

export interface AWReqOptions {
    controller?: AbortController;
    testing?: boolean;
    baseURL?: string;
    timeout?: number;
}

interface IBucketRaw {
    id: string;
    name: string;
    type: string;
    client: string;
    hostname: string;
    created: string;
    last_update?: string;
    data: Record<string, unknown>;
}
export interface IBucket {
    id: string;
    name: string;
    type: string;
    client: string;
    hostname: string;
    created: Date;
    last_update?: Date;
    data: Record<string, unknown>;
}

interface IHeartbeatQueueItem {
    onSuccess: (value?: PromiseLike<undefined> | undefined) => void;
    onError: (err: Error) => void;
    pulsetime: number;
    heartbeat: IEvent;
}

interface IInfo {
    hostname: string;
    version: string;
    testing: boolean;
}

interface GetEventsOptions {
    start?: Date;
    end?: Date;
    limit?: number;
}

function makeTimeoutAbortSignal(
    timeout?: number,
    existingSignal?: AbortSignal
) {
    if (timeout === undefined)
        return { signal: existingSignal, timeoutId: undefined };
    const abortController = new AbortController();
    const timeoutId = setTimeout(
        () => abortController.abort(),
        timeout || 10000
    );
    // Sync with existing abort signal if it exists
    if (existingSignal?.aborted) abortController.abort();
    else
        existingSignal?.addEventListener("abort", () =>
            abortController.abort()
        );
    return { signal: abortController.signal, timeoutId };
}

async function fetchWithFailure(
    input: string,
    init: RequestInit,
    timeout?: number
): Promise<Response> {
    const { signal, timeoutId } = makeTimeoutAbortSignal(timeout, init.signal);
    return fetch(input, { ...init, signal })
        .then((res) => {
            if (res.status >= 300) throw new FetchError(res);
            return res;
        })
        .finally(() => clearTimeout(timeoutId));
}

export class AWClient {
    public clientname: string;
    public baseURL: string;
    public apiURL: string;
    public timeout: number;
    public testing: boolean;

    public controller: AbortController;

    private queryCache: { [cacheKey: string]: object[] };
    private heartbeatQueues: {
        [bucketId: string]: {
            isProcessing: boolean;
            data: IHeartbeatQueueItem[];
        };
    } = {};

    constructor(clientname: string, options: AWReqOptions = {}) {
        this.clientname = clientname;
        this.testing = options.testing ?? false;
        this.timeout = options.timeout ?? 30000;
        if (typeof options.baseURL === "undefined") {
            const port = !options.testing ? 5600 : 5666;
            // Note: had to switch to 127.0.0.1 over localhost as otherwise there's
            // a possibility it tries to connect to IPv6's `::1`, which will be refused.
            this.baseURL = `http://127.0.0.1:${port}`;
        } else {
            this.baseURL = options.baseURL;
        }
        this.apiURL = this.baseURL + "/api";
        this.controller = options.controller || new AbortController();
<<<<<<< HEAD
=======

        this.req = axios.create({
            baseURL: this.baseURL + "/api",
            timeout: options.timeout || 30000,
        });

        // Cache for queries, by timeperiod
        // TODO: persist cache and add cache expiry/invalidation
        this.queryCache = {};
>>>>>>> 39868c71
    }

    /// Fetching logic
    /** Makes a GET request, assuming the response is JSON and parsing it */
    private async _get<T>(endpoint: string, params: RequestInit = {}) {
        return fetchWithFailure(
            `${this.apiURL}${endpoint}`,
            {
                ...params,
                signal: this.controller.signal,
            },
            this.timeout
        ).then((res) => res.json() as Promise<T>);
    }

<<<<<<< HEAD
    private async _post(endpoint: string, data: Record<PropertyKey, any> = {}) {
        return fetchWithFailure(
            `${this.apiURL}${endpoint}`,
            {
                method: "POST",
                signal: this.controller.signal,
                headers: { "Content-Type": "application/json" },
                body: JSON.stringify(data),
            },
            this.timeout
        );
=======
    private async _post(endpoint: string, data: JSONable = {}) {
        return this.req
            .post(endpoint, data, { signal: this.controller.signal })
            .then((res) => (res && res.data) || res);
>>>>>>> 39868c71
    }

    private async _delete(endpoint: string) {
        return fetchWithFailure(
            `${this.apiURL}${endpoint}`,
            {
                method: "DELETE",
                signal: this.controller.signal,
            },
            this.timeout
        );
    }

    public async getInfo(): Promise<IInfo> {
        return this._get<IInfo>("/0/info");
    }

    public async abort(msg?: string) {
        console.info(msg || "Requests cancelled");
        this.controller.abort();
        this.controller = new AbortController();
    }

    /// Buckets
    private processRawBucket(bucket: IBucketRaw): IBucket {
        return {
            ...bucket,
            created: new Date(bucket.created),
            last_update:
                bucket.last_update !== undefined
                    ? new Date(bucket.last_update)
                    : undefined,
        };
    }

    public async ensureBucket(
        bucketId: string,
        type: string,
        hostname: string,
    ): Promise<{ alreadyExist: boolean }> {
        return this._post(`/0/buckets/${bucketId}`, {
            client: this.clientname,
            type,
            hostname,
        })
            .then(() => ({ alreadyExist: false }))
            .catch((err) => {
                // Will return 304 if bucket already exists
                if (err instanceof FetchError && err.response.status === 304) {
                    return { alreadyExist: true };
                }
                throw err;
            });
    }

    public async createBucket(
        bucketId: string,
        type: string,
<<<<<<< HEAD
        hostname: string
    ): Promise<void> {
=======
        hostname: string,
    ): Promise<undefined> {
>>>>>>> 39868c71
        await this._post(`/0/buckets/${bucketId}`, {
            client: this.clientname,
            type,
            hostname,
        });
    }

    public async deleteBucket(bucketId: string): Promise<void> {
        await this._delete(`/0/buckets/${bucketId}?force=1`);
    }

    public async getBuckets(): Promise<{ [bucketId: string]: IBucket }> {
<<<<<<< HEAD
        const rawBuckets = await this._get<{ [bucketId: string]: IBucketRaw }>(
            "/0/buckets/"
        );
        const buckets: { [bucketId: string]: IBucket } = {};
        for (const bucketId of Object.keys(rawBuckets)) {
            buckets[bucketId] = this.processRawBucket(rawBuckets[bucketId]);
        }
=======
        const buckets = await this._get("/0/buckets/");
        Object.keys(buckets).forEach((bucket) => {
            buckets[bucket].created = new Date(buckets[bucket].created);
            if (buckets[bucket].last_updated) {
                buckets[bucket].last_updated = new Date(
                    buckets[bucket].last_updated,
                );
            }
        });
>>>>>>> 39868c71
        return buckets;
    }

    public async getBucketInfo(bucketId: string): Promise<IBucket> {
        const bucket = await this._get<IBucketRaw>(`/0/buckets/${bucketId}`);
        if (bucket.data === undefined) {
            console.warn(
                "Received bucket had undefined data, likely due to data field unsupported by server. Try updating your ActivityWatch server to get rid of this message.",
            );
            bucket.data = {};
        }
        return this.processRawBucket(bucket);
    }

    /// Events
    private processRawEvent(event: IEventRaw): IEvent {
        return { ...event, timestamp: new Date(event.timestamp) };
    }

    /** Get a single event by ID */
    public async getEvent(bucketId: string, eventId: number): Promise<IEvent> {
<<<<<<< HEAD
        return this._get<IEventRaw>(
            `/0/buckets/${bucketId}/events/${eventId}`
        ).then(this.processRawEvent);
=======
        // Get a single event by ID
        const event = await this._get(
            "/0/buckets/" + bucketId + "/events/" + eventId,
        );
        event.timestamp = new Date(event.timestamp);
        return event;
>>>>>>> 39868c71
    }

    /** Get events, with optional date ranges and limit */
    public async getEvents(
        bucketId: string,
        params: GetEventsOptions = {},
    ): Promise<IEvent[]> {
        const searchParams = new URLSearchParams();
        if (params.start) searchParams.set("start", params.start.toISOString());
        if (params.end) searchParams.set("end", params.end.toISOString());
        if (params.limit) searchParams.set("limit", params.limit.toString());
        const url = `/0/buckets/${bucketId}/events?${searchParams.toString()}`;
        return this._get<IEventRaw[]>(url).then((events) =>
            events.map(this.processRawEvent)
        );
    }

    /** Count the number of events, with optional date ranges */
    public async countEvents(
        bucketId: string,
        startTime?: Date,
        endTime?: Date,
    ) {
        const params = new URLSearchParams();
        if (startTime) params.set("starttime", startTime.toISOString());
        if (endTime) params.set("endtime", endTime.toISOString());
        const url = `/0/buckets/${bucketId}/events/count?${params.toString()}`;
        return this._get<number>(url);
    }

    /** Insert a single event, requires the event to not have an ID assigned */
    public async insertEvent(bucketId: string, event: IEvent): Promise<void> {
        await this.insertEvents(bucketId, [event]);
    }

    /** Insert multiple events, requires the events to not have IDs assigned */
    public async insertEvents(
        bucketId: string,
        events: IEvent[],
    ): Promise<void> {
        // Check that events don't have IDs
        // To replace an event, use `replaceEvent`, which does the opposite check (requires ID)
        for (const event of events) {
            if (event.id !== undefined) {
                throw Error(`Can't insert event with ID assigned: ${event}`);
            }
        }
        await this._post("/0/buckets/" + bucketId + "/events", events);
    }

    /** Replace an event, requires the event to have an ID assigned */
    public async replaceEvent(bucketId: string, event: IEvent): Promise<void> {
        await this.replaceEvents(bucketId, [event]);
    }

    /** Replace multiple events, requires the events to have IDs assigned */
    public async replaceEvents(
        bucketId: string,
        events: IEvent[],
    ): Promise<void> {
        for (const event of events) {
            if (event.id === undefined) {
                throw Error("Can't replace event without ID assigned");
            }
        }
        await this._post("/0/buckets/" + bucketId + "/events", events);
    }

    /** Delete an event by ID */
    public async deleteEvent(bucketId: string, eventId: number): Promise<void> {
        await this._delete("/0/buckets/" + bucketId + "/events/" + eventId);
    }

    /**
     * @param bucketId The id of the bucket to send the heartbeat to
     * @param pulsetime The maximum amount of time in seconds since the last heartbeat to be merged
     *                  with the previous heartbeat in aw-server
     * @param heartbeat The actual heartbeat event
     */
    public heartbeat(
        bucketId: string,
        pulsetime: number,
        heartbeat: IEvent,
    ): Promise<void> {
        // Create heartbeat queue for bucket if not already existing
<<<<<<< HEAD
        this.heartbeatQueues[bucketId] ??= {
            isProcessing: false,
            data: [],
        };
=======
        if (
            !Object.prototype.hasOwnProperty.call(
                this.heartbeatQueues,
                bucketId,
            )
        ) {
            this.heartbeatQueues[bucketId] = {
                isProcessing: false,
                data: [],
            };
        }
>>>>>>> 39868c71

        return new Promise((resolve, reject) => {
            // Add heartbeat request to queue
            this.heartbeatQueues[bucketId].data.push({
                onSuccess: resolve,
                onError: reject,
                pulsetime,
                heartbeat,
            });

            this.updateHeartbeatQueue(bucketId);
        });
    }

<<<<<<< HEAD
=======
    /* eslint-disable @typescript-eslint/no-explicit-any */
    /**
     * Queries the aw-server for data
     *
     * If cache is enabled, for each {query, timeperiod} it will return cached data if available,
     * if a timeperiod spans the future it will not cache it.
     */
>>>>>>> 39868c71
    public async query(
        timeperiods: (string | { start: Date; end: Date })[],
        query: string[],
        params: {
            cache?: boolean;
            cacheEmpty?: boolean;
            verbose?: boolean;
            name?: string;
        } = {},
    ): Promise<any[]> {
        params.cache = params.cache ?? true;
        params.cacheEmpty = params.cacheEmpty ?? false;
        params.verbose = params.verbose ?? false;
        params.name = params.name ?? "query";

        function isEmpty(obj: any) {
            // obj can be an array or an object, this works for both
            return Object.keys(obj).length === 0;
        }

        const data = {
            query,
            timeperiods: timeperiods.map((tp) =>
                typeof tp !== "string"
                    ? `${tp.start.toISOString()}/${tp.end.toISOString()}`
                    : tp
            ),
        };
<<<<<<< HEAD
        return this._post("/0/query/", data).then(
            (res) => res.json() as Promise<any[]>
        );
=======

        const cacheResults: any[] = [];
        if (params.cache) {
            // Check cache for each {timeperiod, query} pair
            for (const timeperiod of data.timeperiods) {
                // check if timeperiod spans the future
                const stop = new Date(timeperiod.split("/")[1]);
                const now = new Date();
                if (now < stop) {
                    cacheResults.push(null);
                    continue;
                }

                // check cache
                const cacheKey = JSON.stringify({ timeperiod, query });
                if (
                    this.queryCache[cacheKey] &&
                    (params.cacheEmpty || !isEmpty(this.queryCache[cacheKey]))
                ) {
                    cacheResults.push(this.queryCache[cacheKey]);
                } else {
                    cacheResults.push(null);
                }
            }

            // If all results were cached, return them
            if (cacheResults.every((r) => r !== null)) {
                if (params.verbose)
                    console.debug(
                        `Returning fully cached query results for ${params.name}`,
                    );
                return cacheResults;
            }
        }

        const timeperiodsNotCached = data.timeperiods.filter(
            (_, i) => cacheResults[i] === null,
        );

        // Otherwise, query with remaining timeperiods
        const queryResults =
            timeperiodsNotCached.length > 0
                ? await this._post("/0/query/", {
                      ...data,
                      timeperiods: timeperiodsNotCached,
                  })
                : [];

        if (params.cache) {
            if (params.verbose) {
                if (cacheResults.every((r) => r === null)) {
                    console.debug(
                        `Returning uncached query results for ${params.name}`,
                    );
                } else if (
                    cacheResults.some((r) => r === null) &&
                    cacheResults.some((r) => r !== null)
                ) {
                    console.debug(
                        `Returning partially cached query results for ${params.name}`,
                    );
                }
            }

            // Cache results
            // NOTE: this also caches timeperiods that span the future,
            //       but this is ok since we check that when first checking the cache,
            //       and makes it easier to return all results from cache.
            for (const [i, result] of queryResults.entries()) {
                const cacheKey = JSON.stringify({
                    timeperiod: timeperiodsNotCached[i],
                    query,
                });
                this.queryCache[cacheKey] = result;
            }

            // Return all results from cache
            return data.timeperiods.map((tp) => {
                const cacheKey = JSON.stringify({
                    timeperiod: tp,
                    query,
                });
                return this.queryCache[cacheKey];
            });
        } else {
            return queryResults;
        }
>>>>>>> 39868c71
    }

    private async send_heartbeat(
        bucketId: string,
        pulsetime: number,
        data: IEvent,
    ): Promise<IEvent> {
        const url =
            "/0/buckets/" + bucketId + "/heartbeat?pulsetime=" + pulsetime;
        const heartbeat = await this._post(url, data).then(
            (res) => res.json() as Promise<any>
        );
        heartbeat.timestamp = new Date(heartbeat.timestamp);
        return heartbeat;
    }

    /** Start heartbeat queue processing if not currently processing */
    private updateHeartbeatQueue(bucketId: string) {
        const queue = this.heartbeatQueues[bucketId];

        if (queue.isProcessing || !queue.data.length) return;
        const { pulsetime, heartbeat, onSuccess, onError } =
            queue.data.shift() as IHeartbeatQueueItem;

        queue.isProcessing = true;
        this.send_heartbeat(bucketId, pulsetime, heartbeat)
            .then(() => {
                onSuccess();
                queue.isProcessing = false;
                this.updateHeartbeatQueue(bucketId);
            })
            .catch((err) => {
                onError(err);
                queue.isProcessing = false;
                this.updateHeartbeatQueue(bucketId);
            });
    }

    // Get all settings
    public async get_settings(): Promise<object> {
        return await this._get("/0/settings");
    }

    // Get a setting
    public async get_setting(key: string): Promise<JSONable> {
        return await this._get("/0/settings/" + key);
    }

    // Set a setting
    public async set_setting(key: string, value: JSONable): Promise<void> {
        await this._post("/0/settings/" + key, value);
    }
}<|MERGE_RESOLUTION|>--- conflicted
+++ resolved
@@ -7,7 +7,11 @@
 }
 
 type EventData = { [k: string]: string | number };
-type JSONable = object | string | number | boolean;
+
+type JSONPrimitive = string | number | boolean | null;
+type JSONValue = JSONPrimitive | JSONObject | JSONArray;
+type JSONArray = Array<JSONValue>;
+type JSONObject = { [member: string]: JSONValue };
 
 // Default interface for events
 interface IEventRaw {
@@ -144,18 +148,10 @@
         }
         this.apiURL = this.baseURL + "/api";
         this.controller = options.controller || new AbortController();
-<<<<<<< HEAD
-=======
-
-        this.req = axios.create({
-            baseURL: this.baseURL + "/api",
-            timeout: options.timeout || 30000,
-        });
 
         // Cache for queries, by timeperiod
         // TODO: persist cache and add cache expiry/invalidation
         this.queryCache = {};
->>>>>>> 39868c71
     }
 
     /// Fetching logic
@@ -171,8 +167,7 @@
         ).then((res) => res.json() as Promise<T>);
     }
 
-<<<<<<< HEAD
-    private async _post(endpoint: string, data: Record<PropertyKey, any> = {}) {
+    private async _post(endpoint: string, data: Record<string, any>) {
         return fetchWithFailure(
             `${this.apiURL}${endpoint}`,
             {
@@ -183,12 +178,6 @@
             },
             this.timeout
         );
-=======
-    private async _post(endpoint: string, data: JSONable = {}) {
-        return this.req
-            .post(endpoint, data, { signal: this.controller.signal })
-            .then((res) => (res && res.data) || res);
->>>>>>> 39868c71
     }
 
     private async _delete(endpoint: string) {
@@ -227,7 +216,7 @@
     public async ensureBucket(
         bucketId: string,
         type: string,
-        hostname: string,
+        hostname: string
     ): Promise<{ alreadyExist: boolean }> {
         return this._post(`/0/buckets/${bucketId}`, {
             client: this.clientname,
@@ -247,13 +236,8 @@
     public async createBucket(
         bucketId: string,
         type: string,
-<<<<<<< HEAD
         hostname: string
     ): Promise<void> {
-=======
-        hostname: string,
-    ): Promise<undefined> {
->>>>>>> 39868c71
         await this._post(`/0/buckets/${bucketId}`, {
             client: this.clientname,
             type,
@@ -266,7 +250,6 @@
     }
 
     public async getBuckets(): Promise<{ [bucketId: string]: IBucket }> {
-<<<<<<< HEAD
         const rawBuckets = await this._get<{ [bucketId: string]: IBucketRaw }>(
             "/0/buckets/"
         );
@@ -274,17 +257,6 @@
         for (const bucketId of Object.keys(rawBuckets)) {
             buckets[bucketId] = this.processRawBucket(rawBuckets[bucketId]);
         }
-=======
-        const buckets = await this._get("/0/buckets/");
-        Object.keys(buckets).forEach((bucket) => {
-            buckets[bucket].created = new Date(buckets[bucket].created);
-            if (buckets[bucket].last_updated) {
-                buckets[bucket].last_updated = new Date(
-                    buckets[bucket].last_updated,
-                );
-            }
-        });
->>>>>>> 39868c71
         return buckets;
     }
 
@@ -292,7 +264,7 @@
         const bucket = await this._get<IBucketRaw>(`/0/buckets/${bucketId}`);
         if (bucket.data === undefined) {
             console.warn(
-                "Received bucket had undefined data, likely due to data field unsupported by server. Try updating your ActivityWatch server to get rid of this message.",
+                "Received bucket had undefined data, likely due to data field unsupported by server. Try updating your ActivityWatch server to get rid of this message."
             );
             bucket.data = {};
         }
@@ -306,24 +278,15 @@
 
     /** Get a single event by ID */
     public async getEvent(bucketId: string, eventId: number): Promise<IEvent> {
-<<<<<<< HEAD
         return this._get<IEventRaw>(
             `/0/buckets/${bucketId}/events/${eventId}`
         ).then(this.processRawEvent);
-=======
-        // Get a single event by ID
-        const event = await this._get(
-            "/0/buckets/" + bucketId + "/events/" + eventId,
-        );
-        event.timestamp = new Date(event.timestamp);
-        return event;
->>>>>>> 39868c71
     }
 
     /** Get events, with optional date ranges and limit */
     public async getEvents(
         bucketId: string,
-        params: GetEventsOptions = {},
+        params: GetEventsOptions = {}
     ): Promise<IEvent[]> {
         const searchParams = new URLSearchParams();
         if (params.start) searchParams.set("start", params.start.toISOString());
@@ -339,7 +302,7 @@
     public async countEvents(
         bucketId: string,
         startTime?: Date,
-        endTime?: Date,
+        endTime?: Date
     ) {
         const params = new URLSearchParams();
         if (startTime) params.set("starttime", startTime.toISOString());
@@ -356,7 +319,7 @@
     /** Insert multiple events, requires the events to not have IDs assigned */
     public async insertEvents(
         bucketId: string,
-        events: IEvent[],
+        events: IEvent[]
     ): Promise<void> {
         // Check that events don't have IDs
         // To replace an event, use `replaceEvent`, which does the opposite check (requires ID)
@@ -376,7 +339,7 @@
     /** Replace multiple events, requires the events to have IDs assigned */
     public async replaceEvents(
         bucketId: string,
-        events: IEvent[],
+        events: IEvent[]
     ): Promise<void> {
         for (const event of events) {
             if (event.id === undefined) {
@@ -400,27 +363,13 @@
     public heartbeat(
         bucketId: string,
         pulsetime: number,
-        heartbeat: IEvent,
+        heartbeat: IEvent
     ): Promise<void> {
         // Create heartbeat queue for bucket if not already existing
-<<<<<<< HEAD
         this.heartbeatQueues[bucketId] ??= {
             isProcessing: false,
             data: [],
         };
-=======
-        if (
-            !Object.prototype.hasOwnProperty.call(
-                this.heartbeatQueues,
-                bucketId,
-            )
-        ) {
-            this.heartbeatQueues[bucketId] = {
-                isProcessing: false,
-                data: [],
-            };
-        }
->>>>>>> 39868c71
 
         return new Promise((resolve, reject) => {
             // Add heartbeat request to queue
@@ -435,8 +384,6 @@
         });
     }
 
-<<<<<<< HEAD
-=======
     /* eslint-disable @typescript-eslint/no-explicit-any */
     /**
      * Queries the aw-server for data
@@ -444,7 +391,6 @@
      * If cache is enabled, for each {query, timeperiod} it will return cached data if available,
      * if a timeperiod spans the future it will not cache it.
      */
->>>>>>> 39868c71
     public async query(
         timeperiods: (string | { start: Date; end: Date })[],
         query: string[],
@@ -453,7 +399,7 @@
             cacheEmpty?: boolean;
             verbose?: boolean;
             name?: string;
-        } = {},
+        } = {}
     ): Promise<any[]> {
         params.cache = params.cache ?? true;
         params.cacheEmpty = params.cacheEmpty ?? false;
@@ -473,11 +419,6 @@
                     : tp
             ),
         };
-<<<<<<< HEAD
-        return this._post("/0/query/", data).then(
-            (res) => res.json() as Promise<any[]>
-        );
-=======
 
         const cacheResults: any[] = [];
         if (params.cache) {
@@ -507,14 +448,14 @@
             if (cacheResults.every((r) => r !== null)) {
                 if (params.verbose)
                     console.debug(
-                        `Returning fully cached query results for ${params.name}`,
+                        `Returning fully cached query results for ${params.name}`
                     );
                 return cacheResults;
             }
         }
 
         const timeperiodsNotCached = data.timeperiods.filter(
-            (_, i) => cacheResults[i] === null,
+            (_, i) => cacheResults[i] === null
         );
 
         // Otherwise, query with remaining timeperiods
@@ -523,55 +464,52 @@
                 ? await this._post("/0/query/", {
                       ...data,
                       timeperiods: timeperiodsNotCached,
-                  })
+                  }).then((res) => res.json() as Promise<any[]>)
                 : [];
 
-        if (params.cache) {
-            if (params.verbose) {
-                if (cacheResults.every((r) => r === null)) {
-                    console.debug(
-                        `Returning uncached query results for ${params.name}`,
-                    );
-                } else if (
-                    cacheResults.some((r) => r === null) &&
-                    cacheResults.some((r) => r !== null)
-                ) {
-                    console.debug(
-                        `Returning partially cached query results for ${params.name}`,
-                    );
-                }
+        if (!params.cache) return queryResults;
+
+        if (params.verbose) {
+            if (cacheResults.every((r) => r === null)) {
+                console.debug(
+                    `Returning uncached query results for ${params.name}`
+                );
+            } else if (
+                cacheResults.some((r) => r === null) &&
+                cacheResults.some((r) => r !== null)
+            ) {
+                console.debug(
+                    `Returning partially cached query results for ${params.name}`
+                );
             }
-
-            // Cache results
-            // NOTE: this also caches timeperiods that span the future,
-            //       but this is ok since we check that when first checking the cache,
-            //       and makes it easier to return all results from cache.
-            for (const [i, result] of queryResults.entries()) {
-                const cacheKey = JSON.stringify({
-                    timeperiod: timeperiodsNotCached[i],
-                    query,
-                });
-                this.queryCache[cacheKey] = result;
-            }
-
-            // Return all results from cache
-            return data.timeperiods.map((tp) => {
-                const cacheKey = JSON.stringify({
-                    timeperiod: tp,
-                    query,
-                });
-                return this.queryCache[cacheKey];
+        }
+
+        // Cache results
+        // NOTE: this also caches timeperiods that span the future,
+        //       but this is ok since we check that when first checking the cache,
+        //       and makes it easier to return all results from cache.
+        for (const [i, result] of queryResults.entries()) {
+            const cacheKey = JSON.stringify({
+                timeperiod: timeperiodsNotCached[i],
+                query,
             });
-        } else {
-            return queryResults;
-        }
->>>>>>> 39868c71
+            this.queryCache[cacheKey] = result;
+        }
+
+        // Return all results from cache
+        return data.timeperiods.map((tp) => {
+            const cacheKey = JSON.stringify({
+                timeperiod: tp,
+                query,
+            });
+            return this.queryCache[cacheKey];
+        });
     }
 
     private async send_heartbeat(
         bucketId: string,
         pulsetime: number,
-        data: IEvent,
+        data: IEvent
     ): Promise<IEvent> {
         const url =
             "/0/buckets/" + bucketId + "/heartbeat?pulsetime=" + pulsetime;
@@ -610,12 +548,12 @@
     }
 
     // Get a setting
-    public async get_setting(key: string): Promise<JSONable> {
+    public async get_setting(key: string): Promise<JSONObject> {
         return await this._get("/0/settings/" + key);
     }
 
     // Set a setting
-    public async set_setting(key: string, value: JSONable): Promise<void> {
+    public async set_setting(key: string, value: JSONObject): Promise<void> {
         await this._post("/0/settings/" + key, value);
     }
 }